--- conflicted
+++ resolved
@@ -240,10 +240,6 @@
             syn::Item::Macro(m) => {
                 self.data.skipped_macros.add(m);
             }
-            other => {
-                self.data.skipped_other.add(other);
-            }
-<<<<<<< HEAD
             syn::Item::Struct(s) => self.scan_fields(&s.fields),
             syn::Item::Enum(e) => self.scan_enum_variants(&e.variants),
             syn::Item::Union(u) => self.scan_fields(&u.fields.to_owned().into()),
@@ -252,13 +248,7 @@
             // https://docs.rs/syn/latest/syn/enum.Item.html
             // Potentially interesting:
             // Const(ItemConst), Static(ItemStatic) -- for information flow
-=======
->>>>>>> b5565bf6
-        }
-        // For all syntax elements see
-        // https://docs.rs/syn/latest/syn/enum.Item.html
-        // Potentially interesting:
-        // Const(ItemConst), Static(ItemStatic) -- for information flow
+        }
     }
 
     fn scan_enum_variants(
