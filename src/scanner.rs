--- conflicted
+++ resolved
@@ -220,35 +220,6 @@
         debug_assert_eq!(self.scope_unsafe, 0);
     }
 
-<<<<<<< HEAD
-    /// Results of the scan (consumes the scanner)
-    pub fn get_results(self) -> ScanResults {
-        self.assert_top_level_invariant();
-        ScanResults {
-            effects: self.effects,
-            effect_blocks: self.effect_blocks,
-            unsafe_traits: self.unsafe_traits,
-            unsafe_impls: self.unsafe_impls,
-            pub_fns: self
-                .fn_decls
-                .iter()
-                .filter_map(|fun| match fun.vis {
-                    Visibility::Public => Some(fun.fn_name.clone()),
-                    Visibility::Private => None,
-                })
-                .collect(),
-            fn_locs: self
-                .fn_decls
-                .into_iter()
-                .map(|FnDec { src_loc, fn_name, vis: _ }| (fn_name, src_loc))
-                .collect::<HashMap<_, _>>(),
-            skipped_macros: self.skipped_macros,
-            skipped_fn_calls: self.skipped_fn_calls,
-        }
-    }
-
-=======
->>>>>>> d42baf12
     /*
         Additional top-level items and modules
 
