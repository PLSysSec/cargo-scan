//! Scanner API
//!
//! Parse a Rust crate or source file and collect effect blocks, function calls, and
//! various other information.

use crate::attr_parser::CfgPred;
use crate::audit_file::EffectInfo;
use crate::macro_expand::handle_macro_expansion;
use crate::resolution::hacky_resolver::HackyResolver;
use crate::resolution::name_resolution::Resolver;

use super::effect::{Effect, EffectInstance, EffectType, FnDec, SrcLoc, Visibility};
use super::ident::{CanonicalPath, IdentPath};
use super::loc_tracker::LoCTracker;
use super::sink::Sink;
use super::util;
use crate::resolution::resolve::{FileResolver, Resolve};

use anyhow::{anyhow, Context, Result};
use log::{debug, info, warn};
use petgraph::graph::{DiGraph, NodeIndex};
use petgraph::visit::{Bfs, EdgeRef};
use petgraph::Direction;
use proc_macro2::{TokenStream, TokenTree};
use quote::ToTokens;
use std::collections::HashMap;
use std::collections::HashSet;
use std::fmt::Debug;
use std::fs::File;
use std::io::Read;
use std::path::Path as FilePath;
use syn::spanned::Spanned;
use syn::ForeignItemFn;

/// Results of a scan
///
/// Holds the intermediate state between scans which doesn't hold references
/// to file data
#[derive(Debug, Default)]
pub struct ScanResults {
    pub effects: Vec<EffectInstance>,
    fn_ptr_effects: Vec<EffectInstance>,

    // Saved function declarations
    pub pub_fns: HashSet<CanonicalPath>,
    pub fn_locs: HashMap<CanonicalPath, SrcLoc>,
    pub trait_meths: HashSet<CanonicalPath>,
    fns_with_effects: HashSet<CanonicalPath>,

    pub call_graph: DiGraph<CanonicalPath, SrcLoc>,
    pub node_idxs: HashMap<CanonicalPath, NodeIndex>,
    // To store call information for macro, Putting all call info in the could make some effect unrecognizable
    pub macro_call_graph: DiGraph<CanonicalPath, SrcLoc>,
    pub macro_node_idxs: HashMap<CanonicalPath, NodeIndex>,

    /* Tracking lines of code (LoC) and skipped/unsupported cases */
    pub total_loc: LoCTracker,
    pub skipped_macros: LoCTracker,
    pub skipped_conditional_code: LoCTracker,
    pub skipped_fn_calls: LoCTracker,
    pub skipped_fn_ptrs: LoCTracker,
    pub skipped_other: LoCTracker,
    pub unsafe_traits: LoCTracker,
    pub unsafe_impls: LoCTracker,
    pub fn_loc_tracker: HashMap<CanonicalPath, LoCTracker>,

    // TODO other cases:
    pub _effects_loc: LoCTracker,
    pub _skipped_build_rs: LoCTracker,
}

impl ScanResults {
    pub fn new() -> Self {
        Default::default()
    }

    pub fn effects_set(&self) -> HashSet<&EffectInstance> {
        self.effects.iter().collect::<HashSet<_>>()
    }

    pub fn get_callers(&self, callee: &CanonicalPath) -> Result<HashSet<EffectInfo>> {
        // First, attempt to find the callee node in `node_idxs`
        let callee_node = if let Some(node) = self.node_idxs.get(callee) {
            *node
        } else {
            // If not found in `node_idxs`, try `macro_node_idxs`
            self.macro_node_idxs
                .get(callee)
                .context(format!(
                    "Missing callee in both results graph and macro results graph: {:?}, {:?}",
                    callee,
                    self.macro_node_idxs
                ))?
                .to_owned()
        };

        // Try to collect edges from the primary `call_graph`
        let effects = if let Some(_edges) =
            self.call_graph.edges_directed(callee_node, Direction::Incoming).next()
        {
            self.call_graph
                .edges_directed(callee_node, Direction::Incoming)
                .map(|e| {
                    let caller_node = e.source();
                    let caller = self.call_graph[caller_node].clone();
                    let src_loc = e.weight();
                    EffectInfo::new(caller, src_loc.clone())
                })
                .collect::<HashSet<_>>()
        } else {
            // If no edges found in `call_graph`, try `macro_call_graph`
            self.macro_call_graph
                .edges_directed(callee_node, Direction::Incoming)
                .map(|e| {
                    let caller_node = e.source();
                    let caller = self.macro_call_graph[caller_node].clone();
                    let src_loc = e.weight();
                    EffectInfo::new(caller, src_loc.clone())
                })
                .collect::<HashSet<_>>()
        };

        Ok(effects)
    }

    pub fn add_fn_dec(&mut self, f: FnDec) {
        let fn_name = f.fn_name;
        // Update call graph
        self.update_call_graph(&fn_name);

        // Save function info
        if f.vis == Visibility::Public || fn_name.is_main() {
            self.pub_fns.insert(fn_name.clone());
        }
        self.fn_locs.insert(fn_name, f.src_loc);
    }

    fn update_call_graph(&mut self, method: &CanonicalPath) -> NodeIndex {
        if let Some(node_idx) = self.node_idxs.get(method) {
            return node_idx.to_owned();
        }

        let node_idx = self.call_graph.add_node(method.clone());
        self.node_idxs.insert(method.clone(), node_idx);

        node_idx
    }

    fn add_call(&mut self, caller: &CanonicalPath, callee: &CanonicalPath, loc: SrcLoc) {
        let caller_idx = self.update_call_graph(caller);
        let callee_idx = self.update_call_graph(callee);
        self.call_graph.add_edge(caller_idx, callee_idx, loc);
    }

    pub fn combine_scan_results(&mut self, other: ScanResults) {
        // Merge `Vec` fields
        self.effects.extend(other.effects);
        self.fn_ptr_effects.extend(other.fn_ptr_effects);

        // Merge `HashSet` fields
        self.pub_fns.extend(other.pub_fns);
        self.trait_meths.extend(other.trait_meths);
        self.fns_with_effects.extend(other.fns_with_effects);

        // Merge `HashMap` fields
        self.fn_locs.extend(other.fn_locs);
        self.fn_loc_tracker.extend(other.fn_loc_tracker);

        // Merge `DiGraph` fields
        self.macro_call_graph = other.call_graph.clone();
        self.macro_node_idxs = other.node_idxs.clone();
        // Merge `LoCTracker` fields
        self.total_loc.merge(other.total_loc);
        self.skipped_macros.merge(other.skipped_macros);
        self.skipped_conditional_code.merge(other.skipped_conditional_code);
        self.skipped_fn_calls.merge(other.skipped_fn_calls);
        self.skipped_fn_ptrs.merge(other.skipped_fn_ptrs);
        self.skipped_other.merge(other.skipped_other);
        self.unsafe_traits.merge(other.unsafe_traits);
        self.unsafe_impls.merge(other.unsafe_impls);
        self._effects_loc.merge(other._effects_loc);
        self._skipped_build_rs.merge(other._skipped_build_rs);
    }
}

#[derive(Debug)]
pub struct Scanner<'a, R>
where
    R: Resolve<'a>,
{
    /// filepath that the scanner is being run on
    filepath: &'a FilePath,

    /// Name resolution resolver
    resolver: R,

    /// Number of unsafe keywords the current scope is nested inside
    /// (always 0 at top level)
    /// (includes only unsafe blocks and fn decls -- not traits and trait impls)
    scope_unsafe: usize,

    /// Number of effects found in the current unsafe block
    /// Used only for sanity check / debugging purposes
    scope_unsafe_effects: usize,

    /// Whether we are scanning an assignment expression.
    /// Useful to check if a union field is accessed to
    /// read its value, which is unsafe, or to write to it.
    /// Accessing a union field to assign to it is safe.
    scope_assign_lhs: bool,

    /// Functions inside
    scope_fns: Vec<FnDec>,

    /// Target to accumulate scan results
    data: &'a mut ScanResults,

    /// The list of sinks to look for
    sinks: HashSet<IdentPath>,

    /// The set of enabled cfg options for this crate.
    enabled_cfg: &'a HashMap<String, Vec<String>>,

    current_macro_context: Option<String>,

    current_macro_call_loc: Option<SrcLoc>,
}

impl<'a, R> Scanner<'a, R>
where
    R: Resolve<'a>,
{
    /*
        Main public API
    */

    /// Create a new scanner tied to a crate and file
    pub fn new(
        filepath: &'a FilePath,
        resolver: R,
        data: &'a mut ScanResults,
        enabled_cfg: &'a HashMap<String, Vec<String>>,
    ) -> Self {
        Self {
            filepath,
            resolver,
            scope_unsafe: 0,
            scope_unsafe_effects: 0,
            scope_assign_lhs: false,
            scope_fns: Vec::new(),
            data,
            sinks: Sink::default_sinks(),
            enabled_cfg,
            current_macro_context: None,
            current_macro_call_loc: None,
        }
    }

    /// Top-level invariant -- called before consuming results
    pub fn assert_top_level_invariant(&self) {
        self.resolver.assert_top_level_invariant();
        debug_assert!(self.scope_fns.is_empty());
        debug_assert_eq!(self.scope_unsafe, 0);
        debug_assert_eq!(self.scope_unsafe_effects, 0);
    }

    pub fn add_sinks(&mut self, new_sinks: HashSet<IdentPath>) {
        self.sinks.extend(new_sinks);
    }

    pub fn set_current_macro_context(&mut self, macro_context: Option<String>) {
        self.current_macro_context = macro_context;
    }

    pub fn set_current_macro_call_loc(&mut self, macro_loc: Option<SrcLoc>) {
        self.current_macro_call_loc = macro_loc;
    }

    /*
        Additional top-level items and modules

        These are public, with the caveat that the Scanner currently assumes
        they are all run on syntax within the same file.
    */

    pub fn scan_file(&mut self, f: &'a syn::File) {
        // track lines of code (LoC) at the file level
        self.data.total_loc.add(f);
        // scan the file and return a list of all calls in it
        for i in &f.items {
            self.scan_item(i);
        }
        // self.process_macros();
    }

    pub fn scan_item(&mut self, i: &'a syn::Item) {
        match i {
            syn::Item::Mod(m) => self.scan_mod(m),
            syn::Item::Use(u) => {
                self.resolver.scan_use(u);
            }
            syn::Item::Impl(imp) => self.scan_impl(imp),
            syn::Item::Fn(fun) => self.scan_fn_decl(fun),
            syn::Item::Trait(t) => self.scan_trait(t),
            syn::Item::ForeignMod(fm) => self.scan_foreign_mod(fm),
            syn::Item::Macro(m) => {
                self.data.skipped_macros.add(m);
                if let Some(ident) = m.ident.as_ref() {
                    let cp = self.resolver.resolve_def(ident);
                    self.data.update_call_graph(&cp);
                }
            }
            _ => (),
            // For all syntax elements see
            // https://docs.rs/syn/latest/syn/enum.Item.html
            // Potentially interesting:
            // Const(ItemConst), Static(ItemStatic) -- for information flow
        }
    }

    // Quickfix to decide when to skip a CFG attribute
    pub fn skip_cfg(&self, args: &TokenStream) -> bool {
        let cfg_pred = CfgPred::parse(args);
        !cfg_pred.is_enabled(self.enabled_cfg)
    }

    // Return true if the attributes imply the code should be skipped
    pub fn skip_attr(&self, attr: &'a syn::Attribute) -> bool {
        let path = attr.path();
        // if path.is_ident("cfg_args") || path.is_ident("cfg") {
        if path.is_ident("cfg") {
            let syn::Meta::List(l) = &attr.meta else { return false };
            let args = &l.tokens;
            if self.skip_cfg(args) {
                debug!("Skipping cfg attribute: {}", args);
                return true;
            } else {
                debug!("Scanning cfg attribute: {}", args);
                return false;
            }
        }
        false
    }

    // Return true if the attributes imply the code should be skipped
    pub fn skip_attrs(&self, attrs: &'a [syn::Attribute]) -> bool {
        attrs.iter().any(|x| self.skip_attr(x))
    }

    // pub fn scan_mod(&mut self, m: &'a syn::ItemMod) {
    //     if self.skip_attrs(&m.attrs) {
    //         self.data.skipped_conditional_code.add(m);
    //         return;
    //     }

    //     if let Some((_, items)) = &m.content {
    //         self.resolver.push_mod(&m.ident);
    //         for i in items {
    //             self.scan_item(i);
    //         }
    //         self.resolver.pop_mod();
    //     }
    // }

    pub fn scan_mod(&mut self, m: &'a syn::ItemMod) {
        if self.skip_attrs(&m.attrs) {
            self.data.skipped_conditional_code.add(m);
            return;
        }

        if let Some((_, items)) = &m.content {
            self.resolver.push_mod(&m.ident);
            for i in items {
                self.scan_item(i);
            }
            self.resolver.pop_mod();
        }
    }

    /*
        Reusable loggers
    */

    fn syn_debug<S: Spanned + Debug>(&self, msg: &str, syn_node: S) {
        let loc = SrcLoc::from_span(self.filepath, &syn_node);
        debug!("Scanner: {} ({}) ({:?})", msg, loc, syn_node);
    }

    fn syn_info<S: Spanned + Debug>(&self, msg: &str, syn_node: S) {
        let loc = SrcLoc::from_span(self.filepath, &syn_node);
        info!("Scanner: {} ({}) ({:?})", msg, loc, syn_node);
    }

    fn syn_warning<S: Spanned + Debug>(&self, msg: &str, syn_node: S) {
        let loc = SrcLoc::from_span(self.filepath, &syn_node);
        warn!("Scanner: {} ({}) ({:?})", msg, loc, syn_node);
    }

    /*
        Extern blocks
    */

    fn scan_foreign_mod(&mut self, fm: &'a syn::ItemForeignMod) {
        if self.skip_attrs(&fm.attrs) {
            self.data.skipped_conditional_code.add(fm);
            return;
        }

        for i in &fm.items {
            self.scan_foreign_item(i);
        }
    }

    fn scan_foreign_item(&mut self, i: &'a syn::ForeignItem) {
        match i {
            syn::ForeignItem::Fn(f) => self.scan_foreign_fn(f),
            syn::ForeignItem::Macro(m) => {
                self.data.skipped_macros.add(m);
            }
            other => {
                self.data.skipped_other.add(other);
            }
        }
        // Ignored: Static, Type, Macro, Verbatim
        // https://docs.rs/syn/latest/syn/enum.ForeignItem.html
    }

    fn scan_foreign_fn(&mut self, f: &'a ForeignItemFn) {
        if self.skip_attrs(&f.attrs) {
            self.data.skipped_conditional_code.add(f);
            return;
        }

        // Notify HackyResolver for this declaration
        self.resolver.scan_foreign_fn(f);
        // Resolve FFI declaration
        let Some(cp) = self.resolver.resolve_ffi_ident(&f.sig.ident) else {
            return;
        };
        let ffi_dec = FnDec::new(self.filepath, &f, cp.clone(), &f.vis);

        // If it is not a public FFI declaration
        // do not update ScanResults
        if ffi_dec.vis != Visibility::Public {
            return;
        }

        // Get the total lines of code of this declaration
        let mut ffi_loc = LoCTracker::new();
        ffi_loc.add(f);
        self.data.fn_loc_tracker.insert(cp.clone(), ffi_loc);

        // Notify ScanResults
        self.data.add_fn_dec(ffi_dec);

        self.push_effect(f.span(), cp.clone(), Effect::FFIDecl(cp));
    }

    /*
        Trait declarations and impl blocks
    */

    fn scan_trait(&mut self, t: &'a syn::ItemTrait) {
        if self.skip_attrs(&t.attrs) {
            self.data.skipped_conditional_code.add(t);
            return;
        }

        // let t_name = self.resolver.resolve_def(&t.ident);
        let t_unsafety = t.unsafety;
        if t_unsafety.is_some() {
            // we found an `unsafe trait` declaration
            self.data.unsafe_traits.add(&t.ident);
        }

        let all_impls = self.resolver.resolve_all_impl_methods(&t.ident);
        for item in &t.items {
            match item {
                syn::TraitItem::Fn(m) => {
                    let impls_for_meth = all_impls
                        .iter()
                        .filter(|cp| match cp.as_path().last_ident() {
                            Some(ident) => m.sig.ident == ident.to_string(),
                            _ => false,
                        })
                        .collect::<Vec<&CanonicalPath>>();
                    self.scan_trait_method(m, &t.vis, impls_for_meth);
                }
                syn::TraitItem::Macro(m) => {
                    self.data.skipped_macros.add(m);
                }
                syn::TraitItem::Verbatim(v) => {
                    self.syn_info("skipping Verbatim expression", v);
                }
                other => {
                    self.data.skipped_other.add(other);
                }
            }
        }
    }

    fn scan_impl(&mut self, imp: &'a syn::ItemImpl) {
        if self.skip_attrs(&imp.attrs) {
            self.data.skipped_conditional_code.add(imp);
            return;
        }

        self.resolver.push_impl(imp);

        if let Some((_, tr, _)) = &imp.trait_ {
            self.scan_impl_trait_path(tr, imp);
        }

        for item in &imp.items {
            match item {
                syn::ImplItem::Fn(m) => {
                    self.scan_method(m);
                }
                syn::ImplItem::Macro(m) => {
                    self.data.skipped_macros.add(m);
                }
                syn::ImplItem::Verbatim(v) => {
                    self.syn_info("skipping Verbatim expression", v);
                }
                other => {
                    self.data.skipped_other.add(other);
                }
            }
        }

        self.resolver.pop_impl();
    }

    fn scan_impl_trait_path(&mut self, tr: &'a syn::Path, imp: &'a syn::ItemImpl) {
        if imp.unsafety.is_some() {
            // we found an `unsafe impl` declaration
            // let tr_name = self.resolver.resolve_path(tr);
            // let self_ty = imp
            //     .self_ty
            //     .to_token_stream()
            //     .into_iter()
            //     .filter_map(|token| match token {
            //         TokenTree::Ident(i) => Some(i),
            //         _ => None,
            //     })
            //     .last();
            // // resolve the implementing type of the trait, if there is one
            // let tr_type = match &self_ty {
            //     Some(ident) => Some(self.resolver.resolve_ident(ident)),
            //     _ => None,
            // };

            self.data.unsafe_impls.add(tr);
        }
    }

    /*
        Function and method declarations
    */

    fn scan_fn_decl(&mut self, f: &'a syn::ItemFn) {
        self.syn_debug("scanning function", f);

        if self.skip_attrs(&f.attrs) {
            self.data.skipped_conditional_code.add(f);
            return;
        }

        self.scan_fn(&f.sig, &f.block, &f.vis);
    }

    fn scan_trait_method(
        &mut self,
        m: &'a syn::TraitItemFn,
        vis: &'a syn::Visibility,
        impl_methods: Vec<&CanonicalPath>,
    ) {
        if self.skip_attrs(&m.attrs) {
            self.data.skipped_conditional_code.add(m);
            return;
        }

        // If there is a default implementation, scan the function body as usual.
        // Otherwise, just create a node in the call graph for the abstract trait method.
        let f_name = self.resolver.resolve_def(&m.sig.ident);
        if let Some(body) = &m.default {
            self.scan_fn(&m.sig, body, vis);
        } else {
            // Update call graph
            self.data.update_call_graph(&f_name);
            self.data.trait_meths.insert(f_name.clone());
        }

        // Add edges in the call graph from all impl methods to their corresponding abstract trait method
        for impl_meth in &impl_methods {
            self.data.add_call(
                &f_name,
                impl_meth,
                SrcLoc::from_span(self.filepath, &m.span()),
            );
        }
    }

    fn scan_method(&mut self, m: &'a syn::ImplItemFn) {
        if self.skip_attrs(&m.attrs) {
            self.data.skipped_conditional_code.add(m);
            return;
        }

        // NB: may or may not be a method, if there is no self keyword
        self.scan_fn(&m.sig, &m.block, &m.vis);
    }

    fn scan_fn(
        &mut self,
        f_sig: &'a syn::Signature,
        body: &'a syn::Block,
        vis: &'a syn::Visibility,
    ) {
        // Create fn decl
        let f_ident = &f_sig.ident;
        let f_name = self.resolver.resolve_def(f_ident);
        let fn_dec = FnDec::new(self.filepath, f_sig, f_name.clone(), vis);

        // Get the total lines of code of this function
        let mut fn_loc = LoCTracker::new();
        fn_loc.add(body.span());
        self.data.fn_loc_tracker.insert(f_name.clone(), fn_loc);

        // Always push the new function declaration before scanning the
        // body so we have access to the function its in
        self.scope_fns.push(fn_dec.clone());

        // Notify resolver
        self.resolver.push_fn(f_ident);

        // Notify ScanResults
        self.data.add_fn_dec(fn_dec);

        // Update unsafety
        let f_unsafety: &Option<syn::token::Unsafe> = &f_sig.unsafety;
        if f_unsafety.is_some() {
            self.scope_unsafe += 1;

            // We need to track unsafe functions to properly
            // filter `FnPtrCreation` effect instances at the
            // end of the scan, if the pointer points to an
            // unsafe function
            self.data.fns_with_effects.insert(f_name.clone());
        }

        // Similarly, we need to track local FFI declarations to
        // properly filter `FnPtrCreation` effect instances at the
        // end of the scan, if the pointer points to a foreign function
        if f_sig.abi.is_some() {
            self.data.fns_with_effects.insert(f_name.clone());
        }

        // ***** Scan body *****
        for s in &body.stmts {
            self.scan_fn_statement(s);
        }

        // Reset state
        self.scope_fns.pop();
        self.resolver.pop_fn();

        // Reset unsafety
        if let Some(f_unsafety) = f_unsafety {
            debug_assert!(self.scope_unsafe >= 1);
            self.scope_unsafe -= 1;
            if self.scope_unsafe_effects == 0 {
                self.syn_debug("unsafe block without any unsafe effects", f_unsafety)
            }
            self.scope_unsafe_effects = 0;
        }
    }

    fn scan_fn_statement(&mut self, s: &'a syn::Stmt) {
        match s {
            syn::Stmt::Local(l) => self.scan_fn_local(l),
            syn::Stmt::Expr(e, _semi) => self.scan_expr(e),
            syn::Stmt::Item(i) => self.scan_item_in_fn(i),
            syn::Stmt::Macro(m) => {
                self.data.skipped_macros.add(m);
            }
        }
    }

    fn scan_item_in_fn(&mut self, i: &'a syn::Item) {
        // TBD: may need to track additional state here
        self.scan_item(i);
    }

    fn scan_fn_local(&mut self, l: &'a syn::Local) {
        if self.skip_attrs(&l.attrs) {
            self.data.skipped_conditional_code.add(l);
            return;
        }

        if let Some(let_expr) = &l.init {
            self.scan_expr(&let_expr.expr);
            if let Some((_, else_expr)) = &let_expr.diverge {
                self.scan_expr(else_expr);
            }
        }
    }

    /*
        Expressions
        These have the most cases (currently, 40)
    */

    fn scan_expr(&mut self, e: &'a syn::Expr) {
        match e {
            syn::Expr::Array(x) => {
                if self.skip_attrs(&x.attrs) {
                    self.data.skipped_conditional_code.add(x);
                    return;
                }

                for y in x.elems.iter() {
                    self.scan_expr(y);
                }
            }
            syn::Expr::Assign(x) => {
                if self.skip_attrs(&x.attrs) {
                    self.data.skipped_conditional_code.add(x);
                    return;
                }

                self.scope_assign_lhs = true;
                self.scan_expr(&x.left);
                self.scope_assign_lhs = false;
                self.scan_expr(&x.right);
            }
            syn::Expr::Async(x) => {
                if self.skip_attrs(&x.attrs) {
                    self.data.skipped_conditional_code.add(x);
                    return;
                }

                for s in &x.block.stmts {
                    self.scan_fn_statement(s);
                }
            }
            syn::Expr::Await(x) => {
                if self.skip_attrs(&x.attrs) {
                    self.data.skipped_conditional_code.add(x);
                    return;
                }

                self.scan_expr(&x.base);
            }
            syn::Expr::Binary(x) => {
                if self.skip_attrs(&x.attrs) {
                    self.data.skipped_conditional_code.add(x);
                    return;
                }

                self.scan_expr(&x.left);
                self.scan_expr(&x.right);
            }
            syn::Expr::Block(x) => {
                if self.skip_attrs(&x.attrs) {
                    self.data.skipped_conditional_code.add(x);
                    return;
                }

                for s in &x.block.stmts {
                    self.scan_fn_statement(s);
                }
            }
            syn::Expr::Break(x) => {
                if self.skip_attrs(&x.attrs) {
                    self.data.skipped_conditional_code.add(x);
                    return;
                }

                if let Some(y) = &x.expr {
                    self.scan_expr(y);
                }
            }
            syn::Expr::Call(x) => {
                if self.skip_attrs(&x.attrs) {
                    self.data.skipped_conditional_code.add(x);
                    return;
                }
                // ***** THE FIRST IMPORTANT CASE *****
                // Arguments
                self.scan_expr_call_args(&x.args);
                // Function call
                self.scan_expr_call(&x.func);
            }
            syn::Expr::Cast(x) => {
                if self.skip_attrs(&x.attrs) {
                    self.data.skipped_conditional_code.add(x);
                    return;
                }

                // If we see a cast to a raw pointer, add the effect
                if let syn::Type::Ptr(_) = *x.ty {
                    let mut tokens: TokenStream = TokenStream::new();
                    (*x.expr).to_tokens(&mut tokens);
                    tokens.into_iter().for_each(|tt| {
                        if let TokenTree::Ident(i) = tt {
                            let p = self.resolver.resolve_field(&i);
                            self.push_effect(x.span(), p, Effect::RawPtrCast)
                        }
                    });
                }
                self.scan_expr(&x.expr);
            }
            syn::Expr::Closure(x) => {
                if self.skip_attrs(&x.attrs) {
                    self.data.skipped_conditional_code.add(x);
                    return;
                }

                // TBD: closures are a bit weird!
                // Note that the body expression doesn't get evaluated yet,
                // and may be evaluated somewhere else.
                // May need to do something more special here.
                self.scan_closure(x);
            }
            syn::Expr::Continue(_) => (),
            syn::Expr::Field(x) => {
                if self.skip_attrs(&x.attrs) {
                    self.data.skipped_conditional_code.add(x);
                    return;
                }

                self.scan_expr(&x.base);
                self.scan_field_access(x);
            }
            syn::Expr::ForLoop(x) => {
                if self.skip_attrs(&x.attrs) {
                    self.data.skipped_conditional_code.add(x);
                    return;
                }

                self.scan_expr(&x.expr);
                for s in &x.body.stmts {
                    self.scan_fn_statement(s);
                }
            }
            syn::Expr::Group(x) => {
                if self.skip_attrs(&x.attrs) {
                    self.data.skipped_conditional_code.add(x);
                    return;
                }

                self.scan_expr(&x.expr);
            }
            syn::Expr::If(x) => {
                if self.skip_attrs(&x.attrs) {
                    self.data.skipped_conditional_code.add(x);
                    return;
                }

                self.scan_expr(&x.cond);
                for s in &x.then_branch.stmts {
                    self.scan_fn_statement(s);
                }
                if let Some((_, y)) = &x.else_branch {
                    self.scan_expr(y);
                }
            }
            syn::Expr::Index(x) => {
                if self.skip_attrs(&x.attrs) {
                    self.data.skipped_conditional_code.add(x);
                    return;
                }

                self.scan_expr(&x.expr);
                self.scan_expr(&x.index);
            }
            syn::Expr::Let(x) => {
                if self.skip_attrs(&x.attrs) {
                    self.data.skipped_conditional_code.add(x);
                    return;
                }

                self.scan_expr(&x.expr);
            }
            syn::Expr::Lit(_) => (),
            syn::Expr::Loop(x) => {
                if self.skip_attrs(&x.attrs) {
                    self.data.skipped_conditional_code.add(x);
                    return;
                }

                for s in &x.body.stmts {
                    self.scan_fn_statement(s);
                }
            }
            syn::Expr::Macro(m) => {
                self.data.skipped_macros.add(m);
            }
            syn::Expr::Match(x) => {
                if self.skip_attrs(&x.attrs) {
                    self.data.skipped_conditional_code.add(x);
                    return;
                }

                self.scan_expr(&x.expr);
                for a in &x.arms {
                    if self.skip_attrs(&a.attrs) {
                        self.data.skipped_conditional_code.add(a);
                        return;
                    }

                    if let Some((_, y)) = &a.guard {
                        self.scan_expr(y);
                    }
                    self.scan_expr(&a.body);
                }
            }
            syn::Expr::MethodCall(x) => {
                if self.skip_attrs(&x.attrs) {
                    self.data.skipped_conditional_code.add(x);
                    return;
                }

                // ***** THE SECOND IMPORTANT CASE *****
                // Receiver object
                self.scan_expr(&x.receiver);
                // Arguments
                self.scan_expr_call_args(&x.args);
                // Function call
                self.scan_expr_call_method(&x.method);
            }
            syn::Expr::Paren(x) => {
                if self.skip_attrs(&x.attrs) {
                    self.data.skipped_conditional_code.add(x);
                    return;
                }

                self.scan_expr(&x.expr);
            }
            syn::Expr::Path(x) => {
                if self.skip_attrs(&x.attrs) {
                    self.data.skipped_conditional_code.add(x);
                    return;
                }

                // typically a local variable
                self.scan_path(&x.path);
            }
            syn::Expr::Range(x) => {
                if self.skip_attrs(&x.attrs) {
                    self.data.skipped_conditional_code.add(x);
                    return;
                }

                if let Some(y) = &x.start {
                    self.scan_expr(y);
                }
                if let Some(y) = &x.end {
                    self.scan_expr(y);
                }
            }
            syn::Expr::Reference(x) => {
                if self.skip_attrs(&x.attrs) {
                    self.data.skipped_conditional_code.add(x);
                    return;
                }

                self.scan_expr(&x.expr);
            }
            syn::Expr::Repeat(x) => {
                if self.skip_attrs(&x.attrs) {
                    self.data.skipped_conditional_code.add(x);
                    return;
                }

                self.scan_expr(&x.expr);
                self.scan_expr(&x.len);
            }
            syn::Expr::Return(x) => {
                if self.skip_attrs(&x.attrs) {
                    self.data.skipped_conditional_code.add(x);
                    return;
                }

                if let Some(y) = &x.expr {
                    self.scan_expr(y);
                }
            }
            syn::Expr::Struct(x) => {
                if self.skip_attrs(&x.attrs) {
                    self.data.skipped_conditional_code.add(x);
                    return;
                }

                for y in x.fields.iter() {
                    if self.skip_attrs(&y.attrs) {
                        self.data.skipped_conditional_code.add(y);
                        return;
                    }

                    self.scan_expr(&y.expr);
                }
                if let Some(y) = &x.rest {
                    self.scan_expr(y);
                }
            }
            syn::Expr::Try(x) => {
                if self.skip_attrs(&x.attrs) {
                    self.data.skipped_conditional_code.add(x);
                    return;
                }

                self.scan_expr(&x.expr);
            }
            syn::Expr::TryBlock(x) => {
                if self.skip_attrs(&x.attrs) {
                    self.data.skipped_conditional_code.add(x);
                    return;
                }

                self.syn_warning("encountered try block (unstable feature)", x);
                for y in &x.block.stmts {
                    self.scan_fn_statement(y);
                }
            }
            syn::Expr::Tuple(x) => {
                if self.skip_attrs(&x.attrs) {
                    self.data.skipped_conditional_code.add(x);
                    return;
                }

                for y in x.elems.iter() {
                    self.scan_expr(y);
                }
            }
            syn::Expr::Unary(x) => {
                if self.skip_attrs(&x.attrs) {
                    self.data.skipped_conditional_code.add(x);
                    return;
                }

                if let syn::UnOp::Deref(_) = x.op {
                    self.scan_deref(&x.expr);
                }
                self.scan_expr(&x.expr);
            }
            syn::Expr::Unsafe(x) => {
                if self.skip_attrs(&x.attrs) {
                    self.data.skipped_conditional_code.add(x);
                    return;
                }

                // ***** THE THIRD IMPORTANT CASE *****
                self.scan_unsafe_block(x);
            }
            syn::Expr::Verbatim(v) => {
                self.syn_info("skipping Verbatim expression", v);
            }
            syn::Expr::While(x) => {
                if self.skip_attrs(&x.attrs) {
                    self.data.skipped_conditional_code.add(x);
                    return;
                }

                self.scan_expr(&x.cond);
                for s in &x.body.stmts {
                    self.scan_fn_statement(s);
                }
            }
            syn::Expr::Yield(x) => {
                if self.skip_attrs(&x.attrs) {
                    self.data.skipped_conditional_code.add(x);
                    return;
                }

                self.syn_warning("encountered yield expression (unstable feature)", x);
                if let Some(y) = &x.expr {
                    self.scan_expr(y);
                }
            }
            syn::Expr::Const(c) => {
                if self.skip_attrs(&c.attrs) {
                    self.data.skipped_conditional_code.add(c);
                    return;
                }

                for s in &c.block.stmts {
                    self.scan_fn_statement(s);
                }
            }
            syn::Expr::Infer(_) => {
                // a single underscore _
                // we can ignore this
            }
            _ => {
                // unexpected case
                self.syn_warning("encountered unknown/unexpected expression", e)
            }
        }
    }

    fn scan_path(&mut self, x: &'a syn::Path) {
        let ty = self.resolver.resolve_path_type(x);
        if ty.is_function() {
            // Skip constant or immutable static function pointers
            if self.resolver.resolve_const_or_static(x) {
                self.syn_info("Skipping const or static item", x);
                self.data.skipped_fn_ptrs.add(x.span());
            } else {
                let cp = self.resolver.resolve_path(x);
                self.push_effect(x.span(), cp, Effect::FnPtrCreation);
            }
        }
        // Accessing a mutable global variable
        if ty.is_mut_static() {
            let cp = self.resolver.resolve_path(x);
            // NOTE: Can only be done in an unsafe block
            self.push_effect(x.span(), cp.clone(), Effect::StaticMut(cp));
        }
        // Accessing an external static variable
        if self.resolver.resolve_ffi(x).is_some() {
            let cp = self.resolver.resolve_path(x);
            // NOTE: Can only be done in an unsafe block
            self.push_effect(x.span(), cp.clone(), Effect::StaticExt(cp));
        }
    }

    fn scan_closure(&mut self, x: &'a syn::ExprClosure) {
        self.syn_debug("scanning closure", x);

        let effects_num = self.data.effects.len();
        // Scan closure's body first. If it does not contain
        // any effects, the closure is not dangerous and
        // we do not create a new effect instance for it.
        self.scan_expr(&x.body);
        if self.data.effects.len() > effects_num {
            let cl_name = self.resolver.resolve_closure(x);
            self.push_effect(x.span(), cl_name, Effect::ClosureCreation);
        }
    }

    fn scan_deref(&mut self, x: &'a syn::Expr) {
        let mut tokens: TokenStream = TokenStream::new();
        x.to_tokens(&mut tokens);
        tokens.into_iter().for_each(|tt| {
            if let TokenTree::Ident(i) = tt {
                let ty = self.resolver.resolve_field_type(&i);
                let p = self.resolver.resolve_field(&i);
                if ty.is_raw_ptr() {
                    // NOTE: Can only be done in an unsafe block
                    self.push_effect(x.span(), p.clone(), Effect::RawPointer(p));
                }
            }
        });
    }

    // Check if the field being accessed is a Union field
    fn scan_field_access(&mut self, x: &'a syn::ExprField) {
        if let syn::Member::Named(i) = &x.member {
            let ty = self.resolver.resolve_field_type(i);
            if !ty.is_union_field() || self.scope_assign_lhs {
                return;
            }
            let cp = self.resolver.resolve_field(i);
            // NOTE: Can only be done in an unsafe block
            self.push_effect(x.span(), cp.clone(), Effect::UnionField(cp));
        }
    }

    fn scan_unsafe_block(&mut self, x: &'a syn::ExprUnsafe) {
        self.scope_unsafe += 1;
        for s in &x.block.stmts {
            self.scan_fn_statement(s);
        }

        // Reset unsafety
        debug_assert!(self.scope_unsafe >= 1);
        self.scope_unsafe -= 1;
        if self.scope_unsafe_effects == 0 {
            self.syn_debug("unsafe block without any unsafe effects", x)
        }
        self.scope_unsafe_effects = 0;
    }

    /*
        Function calls --what we're interested in
    */
    fn scan_expr_call_args(
        &mut self,
        a: &'a syn::punctuated::Punctuated<syn::Expr, syn::token::Comma>,
    ) {
        for y in a.iter() {
            self.scan_expr(y);
        }
    }

    /// Push an effect into the current `EffectBlock`. Should be used when
    /// pushing an effect in an unsafe block so all effects can be captured at
    /// the same time.
    fn push_effect<S>(&mut self, eff_span: S, callee: CanonicalPath, eff_type: Effect)
    where
        S: Debug + Spanned,
    {
        let caller: CanonicalPath = if let Some(ref macro_context) =
            self.current_macro_context
        {
            CanonicalPath::new(&macro_context.clone())
        } else if eff_type.is_ffi_decl() {
            callee.clone()
        } else {
            let containing_fn = self.scope_fns.last().expect("not inside a function!");
            containing_fn.fn_name.clone()
        };

        let eff = EffectInstance::new_effect(
            self.filepath,
            caller.clone(),
            callee.clone(),
            &eff_span,
            eff_type.clone(),
            self.current_macro_call_loc.clone(),
        );

        if self.scope_unsafe > 0 && eff.is_rust_unsafe() {
            self.scope_unsafe_effects += 1;
        }
        // Do not add effect instance to effects yet,
        // if it's a function pointer. We will check if
        // the function the pointer points to has potential
        // effects itself at the end of the scan
        if matches!(eff_type, Effect::FnPtrCreation) {
            self.data.fn_ptr_effects.push(eff);
        } else {
            self.data.effects.push(eff);
            self.data.fns_with_effects.insert(caller.clone());
        }
    }

    /// push an Effect to the list of results based on this call site.
    fn push_callsite<S>(
        &mut self,
        callee_span: S,
        callee: CanonicalPath,
        ffi: Option<CanonicalPath>,
        is_unsafe: bool,
    ) where
        S: Debug + Spanned,
    {
        let caller: CanonicalPath = if let Some(ref macro_context) =
            self.current_macro_context
        {
            CanonicalPath::new(&macro_context.clone())
        } else {
            let containing_fn = self.scope_fns.last().expect("not inside a function!");
            containing_fn.fn_name.clone()
        };

<<<<<<< HEAD
        let eff = if let Some(macro_loc) = self.current_macro_call_loc.clone() {
            self.data.add_call(&caller, &callee, macro_loc.clone());
            EffectInstance::new_macro_call(
=======
        let eff_opt = if let Some(macro_loc) = self.current_macro_call_loc.clone() {
            self.data.add_call(&caller, &callee, macro_loc.clone());

            EffectInstance::new_call_macro(
>>>>>>> 86f60bb5
                caller.clone(),
                callee,
                macro_loc,
                is_unsafe,
                ffi,
                &self.sinks,
            )
        } else {
            let src_loc = SrcLoc::from_span(self.filepath, &callee_span);
            self.data.add_call(&caller, &callee, src_loc.clone());
<<<<<<< HEAD
            EffectInstance::new_regular_call(
                caller.clone(),
                callee,
                src_loc,
=======

            EffectInstance::new_call_normal(
                self.filepath,
                caller.clone(),
                callee,
                &callee_span,
>>>>>>> 86f60bb5
                is_unsafe,
                ffi,
                &self.sinks,
            )
<<<<<<< HEAD
=======
        };
        let Some(eff) = eff_opt else {
            return;
>>>>>>> 86f60bb5
        };

        let Some(eff) = eff else {
            return;
        };
        if self.scope_unsafe > 0 && eff.is_rust_unsafe() {
            self.scope_unsafe_effects += 1;
        }
        self.data.effects.push(eff);
        self.data.fns_with_effects.insert(caller.clone());
    }

    // f in a call of the form (f)(args)
    fn scan_expr_call(&mut self, f: &'a syn::Expr) {
        match f {
            syn::Expr::Path(p) => {
                let callee = self.resolver.resolve_path(&p.path);
                let ffi = self.resolver.resolve_ffi(&p.path);
                let is_unsafe =
                    self.resolver.resolve_unsafe_path(&p.path) && self.scope_unsafe > 0;
                self.push_callsite(p, callee, ffi, is_unsafe);
            }
            syn::Expr::Paren(x) => {
                // e.g. (my_struct.f)(x)
                self.scan_expr_call(&x.expr);
            }
            syn::Expr::Field(x) => {
                // e.g. my_struct.f: F where F: Fn(A) -> B
                // Note: not a method call!
                self.scan_expr_call_field(&x.member)
            }
            syn::Expr::Macro(m) => {
                self.data.skipped_macros.add(m);
            }
            other => {
                // anything else could be a function, too -- could return a closure
                // or fn pointer. No way to tell w/o type information.
                self.syn_info("Skipped function call", other);
                self.data.skipped_fn_calls.add(other);
            }
        }
    }

    fn scan_expr_call_field(&mut self, m: &'a syn::Member) {
        match m {
            syn::Member::Named(i) => {
                let is_unsafe =
                    self.resolver.resolve_unsafe_ident(i) && self.scope_unsafe > 0;
                self.push_callsite(i, self.resolver.resolve_field(i), None, is_unsafe);
            }
            syn::Member::Unnamed(idx) => {
                self.push_callsite(
                    idx,
                    self.resolver.resolve_field_index(idx),
                    None,
                    self.scope_unsafe > 0,
                );
            }
        }
    }

    fn scan_expr_call_method(&mut self, i: &'a syn::Ident) {
        let is_unsafe = self.resolver.resolve_unsafe_ident(i) && self.scope_unsafe > 0;
        self.push_callsite(i, self.resolver.resolve_method(i), None, is_unsafe);
    }
}

/// Load the Rust file at the filepath and scan it (quick mode)
pub fn scan_file_quick(
    crate_name: &str,
    filepath: &FilePath,
    scan_results: &mut ScanResults,
    sinks: HashSet<IdentPath>,
    enabled_cfg: &HashMap<String, Vec<String>>,
) -> Result<()> {
    let mut file = File::open(filepath)?;
    let mut src = String::new();
    file.read_to_string(&mut src)?;
    let syntax_tree = syn::parse_file(&src)?;

    let hacky_resolver = HackyResolver::new(crate_name, filepath);

    let mut scanner =
        Scanner::new(filepath, hacky_resolver.unwrap(), scan_results, enabled_cfg);
    scanner.add_sinks(sinks);

    scanner.scan_file(&syntax_tree);

    Ok(())
}

pub struct ScanConfig<'a> {
    enabled_cfg: &'a HashMap<String, Vec<String>>,
    expand_macro: bool,
    quick_mode: bool,
}

/// Load the Rust file at the filepath and scan it
pub fn scan_file(
    crate_name: &str,
    filepath: &FilePath,
    resolver: &Resolver,
    scan_results: &mut ScanResults,
    macro_scan_results: &mut ScanResults,
    sinks: HashSet<IdentPath>,
    scan_config: &ScanConfig,
) -> Result<()> {
    let enabled_cfg = scan_config.enabled_cfg;
    let expand_macro = scan_config.expand_macro;
    debug!("Scanning file: {:?}", filepath);
    // Load file contents
    let mut file = File::open(filepath)?;
    let mut src = String::new();
    file.read_to_string(&mut src)?;
    let syntax_tree = syn::parse_file(&src)?;
    // Initialize resolver
    let file_resolver = FileResolver::new(crate_name, resolver, filepath, None)?;
    // Initialize scanner
    let mut scanner = Scanner::new(filepath, file_resolver, scan_results, enabled_cfg);
    scanner.add_sinks(sinks.clone());
    scanner.scan_file(&syntax_tree);
    if expand_macro {
        handle_macro_expansion(
            crate_name,
            filepath,
            resolver,
            macro_scan_results,
            sinks,
            enabled_cfg,
        )
        .unwrap_or_else(|err| {
            info!("Failed to scan file: {} ({})", filepath.to_string_lossy(), err);
        });
    }
    Ok(())
}

/// Try to run scan_file, reporting any errors back to the user
pub fn try_scan_file(
    crate_name: &str,
    filepath: &FilePath,
    resolver: &Resolver,
    scan_results: &mut ScanResults,
    macro_scan_results: &mut ScanResults,
    sinks: HashSet<IdentPath>,
    scan_config: &ScanConfig,
) {
    let enabled_cfg = scan_config.enabled_cfg;
    let quick_mode = scan_config.quick_mode;
    if quick_mode {
        scan_file_quick(crate_name, filepath, scan_results, sinks, enabled_cfg)
            .unwrap_or_else(|err| {
                info!("Failed to scan file {} ({})", filepath.to_string_lossy(), err);
            })
    } else {
        scan_file(
            crate_name,
            filepath,
            resolver,
            scan_results,
            macro_scan_results,
            sinks,
            scan_config,
        )
        .unwrap_or_else(|err| {
            info!("Failed to scan file: {} ({})", filepath.to_string_lossy(), err);
        });
    }
}

/// Scan the supplied crate with an additional list of sinks
pub fn scan_crate_with_sinks(
    crate_path: &FilePath,
    sinks: HashSet<IdentPath>,
    relevant_effects: &[EffectType],
    quick_mode: bool,
    expand_macro: bool,
) -> Result<ScanResults> {
    info!("Scanning crate: {:?}", crate_path);

    // Make sure the path is a crate
    if !crate_path.is_dir() {
        return Err(anyhow!("Path is not a crate; not a directory: {:?}", crate_path));
    }
    let mut cargo_toml_path = crate_path.to_path_buf();
    cargo_toml_path.push("Cargo.toml");
    if !cargo_toml_path.try_exists()? || !cargo_toml_path.is_file() {
        return Err(anyhow!("Path is not a crate; missing Cargo.toml: {:?}", crate_path));
    }

    let crate_name = util::load_cargo_toml(crate_path)?.crate_name;

    // TODO: this should *not* be created in the quick-mode case
    let resolver = Resolver::new(crate_path)?;
    let mut scan_results = ScanResults::new();
    let mut macro_scan_results = ScanResults::new();

    let enabled_cfg = resolver.get_cfg_options_for_crate(&crate_name).unwrap_or_default();

    // TODO: For now, only walking through the src dir, but might want to
    //       include others (e.g. might codegen in other dirs)
    // If there is no src_dir, we walk through all .rs files in the crate.

    let src_dir = crate_path.join(FilePath::new("src"));
    let file_iter = if src_dir.is_dir() {
        util::fs::walk_files_with_extension(&src_dir, "rs")
    } else {
        info!("crate has no src dir; scanning all .rs files instead");
        util::fs::walk_files_with_extension(crate_path, "rs")
    };
    let scan_config = ScanConfig { enabled_cfg: &enabled_cfg, expand_macro, quick_mode };
    // scan every file
    for entry in file_iter {
        try_scan_file(
            &crate_name,
            entry.as_path(),
            &resolver,
            &mut scan_results,
            &mut macro_scan_results,
            sinks.clone(),
            &scan_config,
        );
    }
    filter_fn_ptr_effects(&mut scan_results, crate_name.clone());
    filter_fn_ptr_effects(&mut macro_scan_results, crate_name);
    scan_results
        .effects
        .retain(|e| EffectType::matches_effect(relevant_effects, e.eff_type()));
    macro_scan_results
        .effects
        .retain(|e| EffectType::matches_effect(relevant_effects, e.eff_type()));
    scan_results.combine_scan_results(macro_scan_results);
    Ok(scan_results)
}

/// Scan the supplied crate
pub fn scan_crate(
    crate_path: &FilePath,
    relevant_effects: &[EffectType],
    quick_mode: bool,
    expand_macro: bool,
) -> Result<ScanResults> {
    scan_crate_with_sinks(
        crate_path,
        HashSet::new(),
        relevant_effects,
        quick_mode,
        expand_macro,
    )
}

/// Keep only the `FnPtrCreation` effect instances for the pointers that
/// point to functions with effects or functions defined in dependencies
fn filter_fn_ptr_effects(scan_results: &mut ScanResults, crate_name: String) {
    let mut crate_name = crate_name;
    crate::ident::replace_hyphens(&mut crate_name);

    for p in scan_results.fn_ptr_effects.iter() {
        if !p.callee().crate_name().to_string().eq(&crate_name)
            || check_fn_for_effects(scan_results, p.callee())
        {
            scan_results.effects.push(p.clone());
            scan_results.fns_with_effects.insert(p.caller().clone());
        }
    }
}

// We still need to track transitive effects from callees, because the immediate
// function the pointer points to might not have effects, but it might call other
// functions with potentially dangerous behavior.
fn check_fn_for_effects(scan_results: &ScanResults, fn_: &CanonicalPath) -> bool {
    let Some(node) =
        scan_results.node_idxs.get(fn_).or_else(|| scan_results.macro_node_idxs.get(fn_))
    else {
        return true;
    };

    // Determine the appropriate graph based on where the node was found
    let graph = if scan_results.node_idxs.contains_key(fn_) {
        &scan_results.call_graph
    } else {
        &scan_results.macro_call_graph
    };

    let mut bfs = Bfs::new(graph, *node);

    // Traverse the graph using BFS
    while let Some(node) = bfs.next(graph) {
        let path = &graph[node];
        if scan_results.fns_with_effects.contains(path) {
            return true;
        }
    }

    false
}<|MERGE_RESOLUTION|>--- conflicted
+++ resolved
@@ -1256,16 +1256,10 @@
             containing_fn.fn_name.clone()
         };
 
-<<<<<<< HEAD
-        let eff = if let Some(macro_loc) = self.current_macro_call_loc.clone() {
-            self.data.add_call(&caller, &callee, macro_loc.clone());
-            EffectInstance::new_macro_call(
-=======
         let eff_opt = if let Some(macro_loc) = self.current_macro_call_loc.clone() {
             self.data.add_call(&caller, &callee, macro_loc.clone());
 
             EffectInstance::new_call_macro(
->>>>>>> 86f60bb5
                 caller.clone(),
                 callee,
                 macro_loc,
@@ -1276,32 +1270,18 @@
         } else {
             let src_loc = SrcLoc::from_span(self.filepath, &callee_span);
             self.data.add_call(&caller, &callee, src_loc.clone());
-<<<<<<< HEAD
-            EffectInstance::new_regular_call(
-                caller.clone(),
-                callee,
-                src_loc,
-=======
 
             EffectInstance::new_call_normal(
                 self.filepath,
                 caller.clone(),
                 callee,
                 &callee_span,
->>>>>>> 86f60bb5
                 is_unsafe,
                 ffi,
                 &self.sinks,
             )
-<<<<<<< HEAD
-=======
         };
         let Some(eff) = eff_opt else {
-            return;
->>>>>>> 86f60bb5
-        };
-
-        let Some(eff) = eff else {
             return;
         };
         if self.scope_unsafe > 0 && eff.is_rust_unsafe() {
