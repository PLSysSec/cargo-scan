--- conflicted
+++ resolved
@@ -291,9 +291,6 @@
     /// or is an unsafe call. Regular calls are handled by the explicit call
     /// graph structure.
 
-<<<<<<< HEAD
-    pub fn new_regular_call(
-=======
     /*
         In macro case, call_loc is recorded before entering scaning to macro calls
         We need to use that instead of using filepath and callsite to correctly
@@ -312,38 +309,18 @@
 
     pub fn new_call_normal<S>(
         filepath: &FilePath,
->>>>>>> 86f60bb5
         caller: CanonicalPath,
         callee: CanonicalPath,
-        src_loc: SrcLoc,
+        call_loc: SrcLoc,
         is_unsafe: bool,
         ffi: Option<CanonicalPath>,
         sinks: &HashSet<IdentPath>,
-<<<<<<< HEAD
-    ) -> Option<Self> {
-        Self::new_call(caller, callee, src_loc, is_unsafe, ffi, sinks)
-    }
-
-    ///Macro calls are handled differently in terms of their source location,
-    /// so we have a separate function for them, otherwise they from_span
-    /// can only retrive loc from source file, not expanded code
-    pub fn new_macro_call(
-        caller: CanonicalPath,
-        callee: CanonicalPath,
-        macro_loc: SrcLoc,
-        is_unsafe: bool,
-        ffi: Option<CanonicalPath>,
-        sinks: &HashSet<IdentPath>,
-    ) -> Option<Self> {
-        Self::new_call(caller, callee, macro_loc, is_unsafe, ffi, sinks)
-=======
     ) -> Option<Self>
     where
         S: Spanned,
     {
         let loc = SrcLoc::from_span(filepath, callsite);
         Self::new_call(caller, callee, loc, is_unsafe, ffi, sinks)
->>>>>>> 86f60bb5
     }
 
     fn new_call(
